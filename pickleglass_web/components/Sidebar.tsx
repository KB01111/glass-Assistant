'use client'

import Link from 'next/link'
import { usePathname, useRouter } from 'next/navigation'
import Image from 'next/image'
import { useState, createElement, useEffect, useMemo, useCallback, memo } from 'react'
import { 
  Search, 
  Activity, 
  HelpCircle, 
  Download,
  ChevronDown,
  User,
  Shield,
  Database,
  CreditCard,
  LogOut,
  LucideIcon
} from 'lucide-react'
import { logout, UserProfile, checkApiKeyStatus } from '@/utils/api'
import { useAuth } from '@/utils/auth'

const ANIMATION_DURATION = {
  SIDEBAR: 500,
  TEXT: 300,
  SUBMENU: 500,
  ICON_HOVER: 200,
  COLOR_TRANSITION: 200,
  HOVER_SCALE: 200,
} as const

const DIMENSIONS = {
  SIDEBAR_EXPANDED: 220,
  SIDEBAR_COLLAPSED: 64,
  ICON_SIZE: 18,
  USER_AVATAR_SIZE: 32,
  HEADER_HEIGHT: 64,
} as const

const ANIMATION_DELAYS = {
  BASE: 0,
  INCREMENT: 50,
  TEXT_BASE: 250,
  SUBMENU_INCREMENT: 30,
} as const

interface NavigationItem {
  name: string
  href?: string
  action?: () => void
  icon: LucideIcon | string
  isLucide: boolean
  hasSubmenu?: boolean
  ariaLabel?: string
}

interface SubmenuItem {
  name: string
  href: string
  icon: LucideIcon | string
  isLucide: boolean
  ariaLabel?: string
}

interface SidebarProps {
  isCollapsed: boolean
  onToggle: (collapsed: boolean) => void
  onSearchClick?: () => void
}

interface AnimationStyles {
  text: React.CSSProperties
  submenu: React.CSSProperties
  sidebarContainer: React.CSSProperties
  textContainer: React.CSSProperties
}

const useAnimationStyles = (isCollapsed: boolean) => {
  const [isAnimating, setIsAnimating] = useState(false)

  useEffect(() => {
    setIsAnimating(true)
    const timer = setTimeout(() => setIsAnimating(false), ANIMATION_DURATION.SIDEBAR)
    return () => clearTimeout(timer)
  }, [isCollapsed])

  const getTextAnimationStyle = useCallback((delay = 0): React.CSSProperties => ({
    willChange: 'opacity',
    transition: `opacity ${ANIMATION_DURATION.TEXT}ms ease-out`,
    transitionDelay: `${delay}ms`,
    opacity: isCollapsed ? 0 : 1,
    pointerEvents: isCollapsed ? 'none' : 'auto',
  }), [isCollapsed])

  const getSubmenuAnimationStyle = useCallback((isExpanded: boolean): React.CSSProperties => ({
    willChange: 'opacity, max-height',
    transition: `all ${ANIMATION_DURATION.SUBMENU}ms cubic-bezier(0.25, 0.46, 0.45, 0.94)`,
    maxHeight: isCollapsed || !isExpanded ? '0px' : '400px',
    opacity: isCollapsed || !isExpanded ? 0 : 1,
  }), [isCollapsed])

  const sidebarContainerStyle: React.CSSProperties = useMemo(() => ({
    willChange: 'width',
    transition: `width ${ANIMATION_DURATION.SIDEBAR}ms cubic-bezier(0.4, 0, 0.2, 1)`,
  }), [])

  const getTextContainerStyle = useCallback((): React.CSSProperties => ({
    width: isCollapsed ? '0px' : '150px',
    overflow: 'hidden',
    transition: `width ${ANIMATION_DURATION.SIDEBAR}ms cubic-bezier(0.4, 0, 0.2, 1)`,
  }), [isCollapsed])
  
  const getUniformTextStyle = useCallback((): React.CSSProperties => ({
    willChange: 'opacity',
    opacity: isCollapsed ? 0 : 1,
    transition: `opacity 300ms ease ${isCollapsed ? '0ms' : '200ms'}`,
    whiteSpace: 'nowrap' as const,
  }), [isCollapsed])

  return {
    isAnimating,
    getTextAnimationStyle,
    getSubmenuAnimationStyle,
    sidebarContainerStyle,
    getTextContainerStyle,
    getUniformTextStyle,
  }
}

const IconComponent = memo<{
  icon: LucideIcon | string
  isLucide: boolean
  alt: string
  className?: string
}>(({ icon, isLucide, alt, className = "h-[18px] w-[18px] transition-transform duration-200 group-hover:scale-110" }) => {
  if (isLucide) {
    return createElement(icon as LucideIcon, { className, 'aria-hidden': true })
  }

  return (
          <Image 
      src={icon as string}
      alt={alt}
      width={18}
      height={18}
      className={className}
      loading="lazy"
    />
  )
})

IconComponent.displayName = 'IconComponent'

const SidebarComponent = ({ isCollapsed, onToggle, onSearchClick }: SidebarProps) => {
  const pathname = usePathname()
  const router = useRouter()
  const [isSettingsExpanded, setIsSettingsExpanded] = useState(pathname.startsWith('/settings'))
  const { user: userInfo, isLoading: authLoading } = useAuth()
  const [hasApiKey, setHasApiKey] = useState<boolean | null>(null)
  
  const {
    isAnimating,
    getTextAnimationStyle,
    getSubmenuAnimationStyle,
    sidebarContainerStyle,
    getTextContainerStyle,
    getUniformTextStyle,
  } = useAnimationStyles(isCollapsed)

  useEffect(() => {
    checkApiKeyStatus()
      .then(status => setHasApiKey(status.hasApiKey))
      .catch(err => {
        console.error("Failed to check API key status:", err)
        setHasApiKey(null) // Set to null on error
      })
  }, [])

  useEffect(() => {
    if (pathname.startsWith('/settings')) {
      setIsSettingsExpanded(true)
    }
  }, [pathname])

  const navigation = useMemo<NavigationItem[]>(() => [
    { 
      name: 'Search', 
      action: onSearchClick, 
      icon: '/search.svg', 
      isLucide: false,
      ariaLabel: 'Open search'
    },
    { 
      name: 'My Activity', 
      href: '/activity', 
      icon: '/activity.svg', 
      isLucide: false,
      ariaLabel: 'View my activity'
    },
    { 
      name: 'Personalize', 
      href: '/personalize', 
      icon: '/book.svg', 
      isLucide: false,
      ariaLabel: 'Personalization settings'
    },
    { 
      name: 'Settings', 
      href: '/settings', 
      icon: '/setting.svg', 
      isLucide: false, 
      hasSubmenu: true,
      ariaLabel: 'Settings menu'
    },
  ], [onSearchClick])

  const settingsSubmenu = useMemo<SubmenuItem[]>(() => [
    { name: 'Personal Profile', href: '/settings', icon: '/user.svg', isLucide: false, ariaLabel: 'Personal profile settings' },
    { name: 'Data & privacy', href: '/settings/privacy', icon: '/privacy.svg', isLucide: false, ariaLabel: 'Data and privacy settings' },
    { name: 'Billing', href: '/settings/billing', icon: '/credit-card.svg', isLucide: false, ariaLabel: 'Billing settings' },
  ], [])

  const bottomItems = useMemo(() => [
    { 
      href: "https://www.pickle.com/", 
      icon: HelpCircle, 
      text: "Help Center",
      ariaLabel: "Help Center (new window)"
    },
    { 
      href: "https://www.pickle.com/terms-of-service", 
      icon: Download, 
      text: "Download Pickle Glass",
      ariaLabel: "Download Pickle Glass (new window)"
    }
  ], [])

  const toggleSidebar = useCallback(() => {
    onToggle(!isCollapsed)
  }, [isCollapsed, onToggle])

  const toggleSettings = useCallback(() => {
    if (!pathname.startsWith('/settings')) {
      setIsSettingsExpanded(prev => !prev)
    }
  }, [pathname])

  const handleLogout = useCallback(async () => {
    try {
      await logout()
    } catch (error) {
      console.error('An error occurred during logout:', error)
    }
  }, [])

  const handleKeyDown = useCallback((event: React.KeyboardEvent, action?: () => void) => {
    if (event.key === 'Enter' || event.key === ' ') {
      event.preventDefault()
      action?.()
    }
  }, [])

    const renderNavigationItem = useCallback((item: NavigationItem, index: number) => {
    const isActive = item.href ? pathname.startsWith(item.href) : false
    const animationDelay = 0

    const baseButtonClasses = `
      group flex items-center rounded-lg p-2.5 text-xs font-medium w-full relative
      transition-colors duration-${ANIMATION_DURATION.COLOR_TRANSITION} ease-out
      focus:outline-none
      ${isCollapsed ? 'justify-center' : ''}
    `

    const getStateClasses = (isActive: boolean) => isActive
      ? 'bg-subtle-active-bg text-gray-900'
      : 'text-gray-600 hover:text-gray-900 hover:bg-subtle-active-bg'

                if (item.action) {
                  return (
                    <li key={item.name}>
                      <button
                        onClick={item.action}
            onKeyDown={(e) => handleKeyDown(e, item.action)}
            className={`${baseButtonClasses} ${getStateClasses(false)}`}
                        title={isCollapsed ? item.name : undefined}
            aria-label={item.ariaLabel || item.name}
                        style={{ willChange: 'background-color, color' }}
                      >
            <div className="shrink-0 flex items-center justify-center w-5 h-5">
              <IconComponent
                icon={item.icon}
                isLucide={item.isLucide}
                              alt={`${item.name} icon`}
                            />
                        </div>
                        
            <div className="ml-2.5 overflow-hidden" style={getTextContainerStyle()}>
                          <span 
                            className="block text-left"
                            style={getUniformTextStyle()}
                          >
                            {item.name}
                          </span>
                        </div>
                      </button>
                    </li>
                  )
                }
                
                if (item.hasSubmenu) {
                  return (
                    <li key={item.name}>
                      <button
                        onClick={toggleSettings}
            onKeyDown={(e) => handleKeyDown(e, toggleSettings)}
            className={`${baseButtonClasses} ${getStateClasses(isActive)}`}
                        title={isCollapsed ? item.name : undefined}
            aria-label={item.ariaLabel || item.name}
            aria-expanded={isSettingsExpanded}
            aria-controls="settings-submenu"
                        style={{ willChange: 'background-color, color' }}
                      >
            <div className="shrink-0 flex items-center justify-center w-5 h-5">
              <IconComponent
                icon={item.icon}
                isLucide={item.isLucide}
                              alt={`${item.name} icon`}
                            />
                        </div>
                        
            <div className="ml-2.5 overflow-hidden flex items-center" style={getTextContainerStyle()}>
                          <span 
                            className="flex-1 text-left"
                            style={getUniformTextStyle()}
                          >
                            {item.name}
                          </span>
                          <ChevronDown 
                            className="h-3 w-3 ml-1.5 shrink-0"
                aria-hidden="true"
                            style={{
                              willChange: 'transform, opacity',
                  transition: `all ${ANIMATION_DURATION.HOVER_SCALE}ms cubic-bezier(0.4, 0, 0.2, 1)`,
                              transform: `rotate(${isSettingsExpanded ? 180 : 0}deg) ${isCollapsed ? 'scale(0)' : 'scale(1)'}`,
                              opacity: isCollapsed ? 0 : 1,
                            }}
                          />
                        </div>
                      </button>
                      
                      <div 
            id="settings-submenu"
                        className="overflow-hidden"
            style={getSubmenuAnimationStyle(isSettingsExpanded)}
            role="region"
            aria-labelledby="settings-button"
                      >
            <ul className="mt-1 space-y-1 pl-7" role="menu">
                          {settingsSubmenu.map((subItem, subIndex) => (
                <li key={subItem.name} role="none">
                              <Link
                                href={subItem.href}
                                className={`
                                  group flex items-center rounded-lg p-1.5 text-xs font-medium gap-x-2.5
                      focus:outline-none
                                  ${pathname === subItem.href
                                    ? 'bg-subtle-active-bg text-gray-900'
                                    : 'text-gray-600 hover:text-gray-900 hover:bg-subtle-active-bg'
                                  }
                      transition-colors duration-${ANIMATION_DURATION.COLOR_TRANSITION} ease-out
                                `}
                                style={{
                                  willChange: 'background-color, color',
                                }}
                    role="menuitem"
                    aria-label={subItem.ariaLabel || subItem.name}
                              >
                    <IconComponent
                      icon={subItem.icon}
                      isLucide={subItem.isLucide}
                      alt={`${subItem.name} icon`}
                      className="h-3.5 w-3.5 shrink-0"
                    />
                                <span className="whitespace-nowrap">{subItem.name}</span>
                              </Link>
                            </li>
                          ))}
              <li role="none">
                            {isFirebaseUser ? (
                               <button
                                  onClick={handleLogout}
                                  onKeyDown={(e) => handleKeyDown(e, handleLogout)}
                                  className={`
                                    group flex items-center rounded-lg p-1.5 text-xs font-medium gap-x-2.5 
                                    text-red-600 hover:text-red-700 hover:bg-red-50 w-full 
                                    transition-colors duration-${ANIMATION_DURATION.COLOR_TRANSITION} ease-out
                                    focus:outline-none
                                  `}
                                  style={{ willChange: 'background-color, color' }}
                                  role="menuitem"
                                  aria-label="Logout"
                                >
                                  <LogOut className="h-3.5 w-3.5 shrink-0" aria-hidden="true" />
                                  <span className="whitespace-nowrap">Logout</span>
                                </button>
                            ) : (
                               <Link
                                  href="/login"
                                  className={`
                                    group flex items-center rounded-lg p-1.5 text-xs font-medium gap-x-2.5 
                                    text-blue-600 hover:text-blue-700 hover:bg-blue-50 w-full 
                                    transition-colors duration-${ANIMATION_DURATION.COLOR_TRANSITION} ease-out
                                    focus:outline-none
                                  `}
                                  style={{ willChange: 'background-color, color' }}
                                  role="menuitem"
                                  aria-label="Login"
                                >
                                  <LogOut className="h-3.5 w-3.5 shrink-0 transform -scale-x-100" aria-hidden="true" />
                                  <span className="whitespace-nowrap">Login</span>
                                </Link>
                            )}
                          </li>
                        </ul>
                      </div>
                    </li>
                  )
                }
                
                return (
                  <li key={item.name}>
                    <Link
                      href={item.href || '#'}
                      className={`
                        group flex items-center rounded-lg p-2.5 text-xs font-medium relative
            focus:outline-none
            ${getStateClasses(isActive)}
            transition-colors duration-${ANIMATION_DURATION.COLOR_TRANSITION} ease-out
                        ${isCollapsed ? 'justify-center' : ''}
                      `}
                      title={isCollapsed ? item.name : undefined}
          aria-label={item.ariaLabel || item.name}
                      style={{ willChange: 'background-color, color' }}
                    >
          <div className="shrink-0 flex items-center justify-center w-5 h-5">
            <IconComponent
              icon={item.icon}
              isLucide={item.isLucide}
                            alt={`${item.name} icon`}
                          />
                      </div>
                      
          <div className="ml-2.5 overflow-hidden" style={getTextContainerStyle()}>
                        <span 
                          className="block text-left"
                          style={getUniformTextStyle()}
                        >
                          {item.name}
                        </span>
                      </div>
                    </Link>
                  </li>
                )
  }, [
    pathname, 
    isCollapsed, 
    isSettingsExpanded, 
    toggleSettings, 
    handleLogout, 
    handleKeyDown,
    getUniformTextStyle,
    getTextContainerStyle,
    getSubmenuAnimationStyle,
    settingsSubmenu
  ])

  const getUserDisplayName = useCallback(() => {
    if (authLoading) return 'Loading...'
    return userInfo?.display_name || 'Guest'
  }, [userInfo, authLoading])

  const getUserInitial = useCallback(() => {
    if (authLoading) return 'L'
    return userInfo?.display_name ? userInfo.display_name.charAt(0).toUpperCase() : 'G'
  }, [userInfo, authLoading])

  const isFirebaseUser = userInfo && userInfo.uid !== 'default_user';

  return (
    <aside 
      className={`flex h-full flex-col bg-subtle-bg border-r border-gray-200 relative ${
        isCollapsed ? 'w-16' : 'w-55'
      }`}
      style={sidebarContainerStyle}
      role="navigation"
      aria-label="main navigation"
      aria-expanded={!isCollapsed}
    >

      <header className={`group relative flex h-16 shrink-0 items-center ${isCollapsed ? 'justify-center' : 'px-4'}`}>
        {isCollapsed ? (
          <>
            <Image
              src="/symbol.svg"
              alt="Logo"
              width={32}
              height={32}
              className="h-8 w-8 shrink-0"/>
            <button
              onClick={toggleSidebar}
              onKeyDown={(e) => handleKeyDown(e, toggleSidebar)}
              className="absolute inset-0 flex items-center justify-center text-gray-500 hover:text-gray-800 rounded-md opacity-0 scale-90 group-hover:opacity-100 group-hover:scale-100 transition-all duration-300 ease-out focus:outline-none"
              aria-label="Open sidebar"
            >
              <Image src="/unfold.svg" alt="Open" width={18} height={18} className="h-4.5 w-4.5"/>
            </button>
          </>
        ) : (
          <>
            <Link href="https://pickle.com" target="_blank" rel="noopener noreferrer" className="flex items-center">
              <Image
                src="/symbol.svg"
                alt="pickleglass Logo"
                width={32}
                height={32}
                className="h-8 w-8 shrink-0"/>
            </Link>
            <button
              onClick={toggleSidebar}
              onKeyDown={(e) => handleKeyDown(e, toggleSidebar)}
              className="ml-auto text-gray-500 hover:text-gray-800 p-1 rounded-md hover:bg-gray-100 transition-colors focus:outline-none"
              aria-label="Close sidebar">
              <Image src="/unfold.svg" alt="Close" width={20} height={20} className="h-5 w-5 transform rotate-180"/>
            </button>
          </>
        )}
      </header>

      <nav className="flex flex-1 flex-col py-4 px-2" role="navigation" aria-label="Main menu">
        <ul role="list" className="flex flex-1 flex-col gap-y-2">
          <li>
            <ul role="list" className="space-y-0.5">
              {navigation.map(renderNavigationItem)}
            </ul>
          </li>
        </ul>

        {!isCollapsed && hasApiKey !== null && (
           <div className="px-2.5 py-2 text-center">
             <span
                className={`text-xs px-2 py-1 rounded-full ${
                    hasApiKey 
                        ? 'bg-blue-100 text-blue-800' 
                        : 'bg-green-100 text-green-800'
                }`}
             >
<<<<<<< HEAD
                {hasApiKey ? 'Running Locally' : 'Using Pickle Free System'}
=======
                {hasApiKey ? 'Local running' : 'Pickle Free System'}
>>>>>>> 4d0d0d6e
             </span>
           </div>
        )}

        <div className="mt-auto space-y-1" role="navigation" aria-label="Additional links">
          {bottomItems.map((item, index) => (
            <Link
              key={item.text}
              href={item.href}
              target="_blank"
              rel="noopener noreferrer"
              className={`
                group flex rounded-lg p-2.5 text-xs leading-5 font-medium text-gray-600 
                hover:text-gray-900 hover:bg-subtle-active-bg 
                transition-colors duration-${ANIMATION_DURATION.COLOR_TRANSITION} ease-out 
                focus:outline-none
                ${isCollapsed ? 'justify-center' : ''}
              `}
              title={isCollapsed ? item.text : undefined}
              aria-label={item.ariaLabel}
              style={{ willChange: 'background-color, color' }}
            >
              <div className="shrink-0 flex items-center justify-center w-5 h-5">
                <item.icon className={`h-[18px] w-[18px] transition-transform duration-${ANIMATION_DURATION.ICON_HOVER} group-hover:scale-110`} aria-hidden="true" />
              </div>
              <div 
                className="ml-2.5 overflow-hidden"
                style={getTextContainerStyle()}
              >
                <span 
                  className="block text-left"
                  style={getUniformTextStyle()}
                >
                  {item.text}
                </span>
              </div>
            </Link>
          ))}
        </div>

        <div 
          className="mt-6 flex items-center"
          style={{
            padding: isCollapsed ? '12px 0' : '12px 8px',
            justifyContent: isCollapsed ? 'center' : 'flex-start',
            transition: `all ${ANIMATION_DURATION.SIDEBAR}ms cubic-bezier(0.4, 0, 0.2, 1)`,
          }}
          role="region"
          aria-label="User profile"
        >
          <div 
            className={`
              h-8 w-8 rounded-full bg-blue-500 flex items-center justify-center text-white text-sm 
              shrink-0 cursor-pointer transition-all duration-${ANIMATION_DURATION.ICON_HOVER} 
              hover:bg-blue-600 hover:scale-105 focus:outline-none
            `}
            title={getUserDisplayName()}
            style={{ willChange: 'background-color, transform' }}
            tabIndex={0}
            role="button"
            aria-label={`User: ${getUserDisplayName()}`}
            onKeyDown={(e) => handleKeyDown(e, () => {
                if (isFirebaseUser) {
                    router.push('/settings');
                } else {
                    router.push('/login');
                }
            })}
          >
            {getUserInitial()}
          </div>
          
          <div 
            className="ml-3 overflow-hidden"
            style={getTextContainerStyle()}
          >
            <span 
              className="block text-sm font-semibold leading-6 text-gray-900"
              style={getUniformTextStyle()}
            >
              {getUserDisplayName()}
            </span>
          </div>
        </div>
      </nav>
    </aside>
  )
}

const Sidebar = memo(SidebarComponent)
Sidebar.displayName = 'Sidebar'

export default Sidebar <|MERGE_RESOLUTION|>--- conflicted
+++ resolved
@@ -554,11 +554,7 @@
                         : 'bg-green-100 text-green-800'
                 }`}
              >
-<<<<<<< HEAD
-                {hasApiKey ? 'Running Locally' : 'Using Pickle Free System'}
-=======
                 {hasApiKey ? 'Local running' : 'Pickle Free System'}
->>>>>>> 4d0d0d6e
              </span>
            </div>
         )}
