import { html, css, LitElement } from '../../assets/lit-core-2.7.4.min.js';

export class AssistantView extends LitElement {
    static styles = css`
        :host {
            display: block;
            width: 400px;
        }

        * {
            font-family: 'Helvetica Neue', -apple-system, BlinkMacSystemFont, 'Segoe UI', Roboto, sans-serif;
            cursor: default;
            user-select: none;
        }

        /* highlight.js 스타일 추가 */
        .insights-container pre {
            background: rgba(0, 0, 0, 0.4) !important;
            border-radius: 8px !important;
            padding: 12px !important;
            margin: 8px 0 !important;
            overflow-x: auto !important;
            border: 1px solid rgba(255, 255, 255, 0.1) !important;
        }

        .insights-container code {
            font-family: 'Monaco', 'Menlo', 'Consolas', monospace !important;
            font-size: 11px !important;
            background: transparent !important;
        }

        .insights-container p code {
            background: rgba(255, 255, 255, 0.1) !important;
            padding: 2px 4px !important;
            border-radius: 3px !important;
            color: #ffd700 !important;
        }

        .hljs-keyword { color: #ff79c6 !important; }
        .hljs-string { color: #f1fa8c !important; }
        .hljs-comment { color: #6272a4 !important; }
        .hljs-number { color: #bd93f9 !important; }
        .hljs-function { color: #50fa7b !important; }
        .hljs-variable { color: #8be9fd !important; }
        .hljs-built_in { color: #ffb86c !important; }
        .hljs-title { color: #50fa7b !important; }
        .hljs-attr { color: #50fa7b !important; }
        .hljs-tag { color: #ff79c6 !important; }

        .assistant-container {
            display: flex;
            flex-direction: column;
            color: #ffffff;
            box-sizing: border-box;
            position: relative;
            background: rgba(0, 0, 0, 0.6);
            overflow: hidden;
            border-radius: 12px;
            /* outline: 0.5px rgba(255, 255, 255, 0.5) solid; */
            /* outline-offset: -1px; */
            width: 100%;
            min-height: 200px;
        }

        .assistant-container::after {
            content: '';
            position: absolute;
            top: 0; left: 0; right: 0; bottom: 0;
            border-radius: 12px; /* Match parent */
            padding: 1px;
            background: linear-gradient(169deg, rgba(255, 255, 255, 0.5) 0%, rgba(255, 255, 255, 0) 50%, rgba(255, 255, 255, 0.5) 100%); 
            -webkit-mask:
                linear-gradient(#fff 0 0) content-box,
                linear-gradient(#fff 0 0);
            -webkit-mask-composite: destination-out;
            mask-composite: exclude;
            pointer-events: none;
        }

        .assistant-container::before {
            content: '';
            position: absolute;
            top: 0;
            left: 0;
            right: 0;
            bottom: 0;
            width: 100%;
            height: 100%;
            background: rgba(0, 0, 0, 0.15);
            box-shadow: 0 8px 32px rgba(0, 0, 0, 0.3);
            border-radius: 12px;
            z-index: -1;
        }

        .top-bar {
            display: flex;
            justify-content: space-between;
            align-items: center;
            padding: 6px 16px;
            min-height: 32px;
            position: relative;
            z-index: 1;
            width: 100%;
            box-sizing: border-box;
            flex-shrink: 0;
            border-bottom: 1px solid rgba(255, 255, 255, 0.1);
        }

        .bar-left-text {
            color: white;
            font-size: 13px;
            font-family: 'Helvetica Neue', sans-serif;
            font-weight: 500;
            position: relative;
            overflow: hidden;
            white-space: nowrap;
            flex: 1;
            min-width: 0;
            max-width: 200px;
        }

        .bar-left-text-content {
            display: inline-block;
            transition: transform 0.3s ease;
        }

        .bar-left-text-content.slide-in {
            animation: slideIn 0.3s ease forwards;
        }

        @keyframes slideIn {
            from {
                transform: translateX(10%);
                opacity: 0;
            }
            to {
                transform: translateX(0);
                opacity: 1;
            }
        }

        .bar-controls {
            display: flex;
            gap: 4px;
            align-items: center;
            flex-shrink: 0;
            width: 120px;
            justify-content: flex-end;
            box-sizing: border-box;
            padding: 4px;
        }

        .toggle-button {
            display: flex;
            align-items: center;
            gap: 5px;
            background: transparent;
            color: rgba(255, 255, 255, 0.9);
            border: none;
            outline: none;
            box-shadow: none;
            padding: 4px 8px;
            border-radius: 5px;
            font-size: 11px;
            font-weight: 500;
            cursor: pointer;
            height: 24px;
            white-space: nowrap;
            transition: background-color 0.15s ease;
            justify-content: center;
        }

        .toggle-button:hover {
            background: rgba(255, 255, 255, 0.1);
        }

        .toggle-button svg {
            flex-shrink: 0;
            width: 12px;
            height: 12px;
        }

        .copy-button {
            background: transparent;
            color: rgba(255, 255, 255, 0.9);
            border: none;
            outline: none;
            box-shadow: none;
            padding: 4px;
            border-radius: 3px;
            cursor: pointer;
            display: flex;
            align-items: center;
            justify-content: center;
            min-width: 24px;
            height: 24px;
            flex-shrink: 0;
            transition: background-color 0.15s ease;
            position: relative; /* For icon positioning */
            overflow: hidden; /* Hide overflowing parts of icons during animation */
        }

        .copy-button:hover {
            background: rgba(255, 255, 255, 0.15);
        }

        .copy-button svg {
            position: absolute;
            top: 50%;
            left: 50%;
            transform: translate(-50%, -50%);
            transition: opacity 0.2s ease-in-out, transform 0.2s ease-in-out;
        }

        .copy-button .check-icon {
            opacity: 0;
            transform: translate(-50%, -50%) scale(0.5);
        }

        .copy-button.copied .copy-icon {
            opacity: 0;
            transform: translate(-50%, -50%) scale(0.5);
        }

        .copy-button.copied .check-icon {
            opacity: 1;
            transform: translate(-50%, -50%) scale(1);
        }

        .transcription-container {
            overflow-y: auto;
            padding: 12px 12px 16px 12px;
            display: flex;
            flex-direction: column;
            gap: 8px;
            min-height: 150px;
            max-height: 600px;
            position: relative;
            z-index: 1;
            flex: 1;
        }

        .transcription-container.hidden {
            display: none;
        }

        .transcription-container::-webkit-scrollbar {
            width: 8px;
        }
        .transcription-container::-webkit-scrollbar-track {
            background: rgba(0, 0, 0, 0.1);
            border-radius: 4px;
        }
        .transcription-container::-webkit-scrollbar-thumb {
            background: rgba(255, 255, 255, 0.3);
            border-radius: 4px;
        }
        .transcription-container::-webkit-scrollbar-thumb:hover {
            background: rgba(255, 255, 255, 0.5);
        }

        .stt-message {
            padding: 8px 12px;
            border-radius: 12px;
            max-width: 80%;
            word-wrap: break-word;
            word-break: break-word;
            line-height: 1.5;
            font-size: 13px;
            margin-bottom: 4px;
            box-sizing: border-box;
        }
        
        .stt-message.them {
            background: rgba(255, 255, 255, 0.1);
            color: rgba(255, 255, 255, 0.9);
            align-self: flex-start;
            border-bottom-left-radius: 4px;
            margin-right: auto;
        }
        
        .stt-message.me {
            background: rgba(0, 122, 255, 0.8);
            color: white;
            align-self: flex-end;
            border-bottom-right-radius: 4px;
            margin-left: auto; 
        }

        .insights-container {
            overflow-y: auto;
            padding: 12px 12px 16px 12px;
            position: relative;
            z-index: 1;
            min-height: 150px;
            max-height: 600px;
            flex: 1;
        }

        .insights-container.hidden {
            display: none;
        }

        .insights-container::-webkit-scrollbar {
            width: 8px;
        }
        .insights-container::-webkit-scrollbar-track {
            background: rgba(0, 0, 0, 0.1);
            border-radius: 4px;
        }
        .insights-container::-webkit-scrollbar-thumb {
            background: rgba(255, 255, 255, 0.3);
            border-radius: 4px;
        }
        .insights-container::-webkit-scrollbar-thumb:hover {
            background: rgba(255, 255, 255, 0.5);
        }

        .insights-container h4 {
            color: #ffffff;
            font-size: 12px;
            font-weight: 600;
            margin: 12px 0 8px 0;
            padding: 4px 8px;
            border-radius: 4px;
            background: transparent;
            cursor: default;
        }

        .insights-container h4:hover {
            background: transparent;
        }

        .insights-container h4:first-child {
            margin-top: 0;
        }

        .outline-item {
            color: #ffffff;
            font-size: 11px;
            line-height: 1.4;
            margin: 4px 0;
            padding: 6px 8px;
            border-radius: 4px;
            background: transparent;
            transition: background-color 0.15s ease;
            cursor: pointer;
            word-wrap: break-word;
        }

        .outline-item:hover {
            background: rgba(255, 255, 255, 0.1);
        }

        .request-item {
            color: #ffffff;
            font-size: 11px;
            line-height: 1.4;
            margin: 4px 0;
            padding: 6px 8px;
            border-radius: 4px;
            background: transparent;
            cursor: default;
            word-wrap: break-word;
            transition: background-color 0.15s ease;
        }

        .request-item.clickable {
            cursor: pointer;
            transition: all 0.15s ease;
        }
        .request-item.clickable:hover {
            background: rgba(255, 255, 255, 0.1);
            transform: translateX(2px);
        }

        /* 마크다운 렌더링된 콘텐츠 스타일 */
        .markdown-content {
            color: #ffffff;
            font-size: 11px;
            line-height: 1.4;
            margin: 4px 0;
            padding: 6px 8px;
            border-radius: 4px;
            background: transparent;
            cursor: pointer;
            word-wrap: break-word;
            transition: all 0.15s ease;
        }

        .markdown-content:hover {
            background: rgba(255, 255, 255, 0.1);
            transform: translateX(2px);
        }

        .markdown-content p {
            margin: 4px 0;
        }

        .markdown-content ul, .markdown-content ol {
            margin: 4px 0;
            padding-left: 16px;
        }

        .markdown-content li {
            margin: 2px 0;
        }

        .markdown-content a {
            color: #8be9fd;
            text-decoration: none;
        }

        .markdown-content a:hover {
            text-decoration: underline;
        }

        .markdown-content strong {
            font-weight: 600;
            color: #f8f8f2;
        }

        .markdown-content em {
            font-style: italic;
            color: #f1fa8c;
        }

        /* 타이머 스타일 */
        .timer {
            font-family: 'Monaco', 'Menlo', monospace;
            font-size: 10px;
            color: rgba(255, 255, 255, 0.7);
        }
    `;

    static properties = {
        structuredData: { type: Object },
        // outlines: { type: Array },
        // analysisRequests: { type: Array },
        sttMessages: { type: Array },
        viewMode: { type: String },
        isHovering: { type: Boolean },
        isAnimating: { type: Boolean },
        copyState: { type: String },
        elapsedTime: { type: String },
        captureStartTime: { type: Number },
        isSessionActive: { type: Boolean },
        hasCompletedRecording: { type: Boolean },
    };

    constructor() {
        super();
        // this.outlines = [];
        // this.analysisRequests = [];
        this.structuredData = {
            summary: [],
            topic: { header: '', bullets: [] },
            actions: [],
            followUps: []
        };
        this.isSessionActive = false;
        this.hasCompletedRecording = false;
        this.sttMessages = [];
        this.viewMode = 'insights';
        this.isHovering = false;
        this.isAnimating = false;
        this.elapsedTime = '00:00';
        this.captureStartTime = null;
        this.timerInterval = null;
        this.resizeObserver = null;
        this.adjustHeightThrottle = null;
        this.isThrottled = false; 
        this._shouldScrollAfterUpdate = false;
        this.messageIdCounter = 0;
        this.copyState = 'idle';
        this.copyTimeout = null;

        // 마크다운 라이브러리 초기화
        this.marked = null;
        this.hljs = null;
        this.isLibrariesLoaded = false;
        this.DOMPurify = null;
        this.isDOMPurifyLoaded = false;

        // --- Debug Utilities ---
        this._debug = {
            enabled: false, // Set to false to disable debug messages
            interval: null,
            counter: 1,
        };
        this.handleSttUpdate = this.handleSttUpdate.bind(this);
        this.adjustWindowHeight = this.adjustWindowHeight.bind(this);
        
        this.loadLibraries();
    }

    // --- Debug Utilities ---
    _startDebugStream() {
        if (!this._debug.enabled) return;

        this._debug.interval = setInterval(() => {
            const speaker = this._debug.counter % 2 === 0 ? 'You' : 'Other Person';
            const text = `이것은 ${this._debug.counter}번째 자동 생성 메시지입니다. UI가 자동으로 조절되는지 확인합니다.`;

            this._debug.counter++;

            this.handleSttUpdate(null, { speaker, text, isFinal: true });
        }, 1000);
    }

    _stopDebugStream() {
        if (this._debug.interval) {
            clearInterval(this._debug.interval);
        }
    }

    async loadLibraries() {
        try {
            if (!window.marked) {
                await this.loadScript('../../assets/marked-4.3.0.min.js');
            }
            
            if (!window.hljs) {
                await this.loadScript('../../assets/highlight-11.9.0.min.js');
            }

            if (!window.DOMPurify) {
                await this.loadScript('../../assets/dompurify-3.0.7.min.js');
            }

            this.marked = window.marked;
            this.hljs = window.hljs;
            this.DOMPurify = window.DOMPurify;

            if (this.marked && this.hljs) {
                this.marked.setOptions({
                    highlight: (code, lang) => {
                        if (lang && this.hljs.getLanguage(lang)) {
                            try {
                                return this.hljs.highlight(code, { language: lang }).value;
                            } catch (err) {
                                console.warn('Highlight error:', err);
                            }
                        }
                        try {
                            return this.hljs.highlightAuto(code).value;
                        } catch (err) {
                            console.warn('Auto highlight error:', err);
                        }
                        return code;
                    },
                    breaks: true,
                    gfm: true
                });

                this.isLibrariesLoaded = true;
                console.log('Markdown libraries loaded successfully');
            }

            if (this.DOMPurify) {
                this.isDOMPurifyLoaded = true;
                console.log('DOMPurify loaded successfully in AssistantView');
            }
        } catch (error) {
            console.error('Failed to load libraries:', error);
        }
    }

    loadScript(src) {
        return new Promise((resolve, reject) => {
            const script = document.createElement('script');
            script.src = src;
            script.onload = resolve;
            script.onerror = reject;
            document.head.appendChild(script);
        });
    }

    parseMarkdown(text) {
        if (!text) return '';
        
        if (!this.isLibrariesLoaded || !this.marked) {
            return text;
        }
        
        try {
            return this.marked(text);
        } catch (error) {
            console.error('Markdown parsing error:', error);
            return text;
        }
    }


    handleMarkdownClick(originalText) {
        this.handleRequestClick(originalText);
    }

    renderMarkdownContent() {
        if (!this.isLibrariesLoaded || !this.marked) {
            return;
        }

        const markdownElements = this.shadowRoot.querySelectorAll('[data-markdown-id]');
        markdownElements.forEach(element => {
            const originalText = element.getAttribute('data-original-text');
            if (originalText) {
                try {
                    let parsedHTML = this.parseMarkdown(originalText);
                    
                    if (this.isDOMPurifyLoaded && this.DOMPurify) {
                        parsedHTML = this.DOMPurify.sanitize(parsedHTML);
                        
                        if (this.DOMPurify.removed && this.DOMPurify.removed.length > 0) {
                            console.warn('Unsafe content detected in insights, showing plain text');
                            element.textContent = '⚠️ ' + originalText;
                            return;
                        }
                    }
                    
                    element.innerHTML = parsedHTML;
                } catch (error) {
                    console.error('Error rendering markdown for element:', error);
                    element.textContent = originalText;
                }
            }
        });
    }

    startTimer() {
        this.captureStartTime = Date.now();
        this.timerInterval = setInterval(() => {
            const elapsed = Math.floor((Date.now() - this.captureStartTime) / 1000);
            const minutes = Math.floor(elapsed / 60)
                .toString()
                .padStart(2, '0');
            const seconds = (elapsed % 60).toString().padStart(2, '0');
            this.elapsedTime = `${minutes}:${seconds}`;
            this.requestUpdate();
        }, 1000);
    }

    stopTimer() {
        if (this.timerInterval) {
            clearInterval(this.timerInterval);
            this.timerInterval = null;
        }
    }

    adjustWindowHeight() {
        if (!window.require) return;
        
        this.updateComplete.then(() => {
            const topBar = this.shadowRoot.querySelector('.top-bar');
            const activeContent = this.viewMode === 'transcript' 
                ? this.shadowRoot.querySelector('.transcription-container')
                : this.shadowRoot.querySelector('.insights-container');
            
            if (!topBar || !activeContent) return;
            
            const topBarHeight = topBar.offsetHeight;
            
            const contentHeight = activeContent.scrollHeight;
            
            const idealHeight = topBarHeight + contentHeight + 20;

            const targetHeight = Math.min(700, Math.max(200, idealHeight)); 
            
            console.log(`[Height Adjusted] Mode: ${this.viewMode}, TopBar: ${topBarHeight}px, Content: ${contentHeight}px, Ideal: ${idealHeight}px, Target: ${targetHeight}px`);
            
            const { ipcRenderer } = window.require('electron');
            ipcRenderer.invoke('adjust-window-height', targetHeight);
            
        }).catch(error => {
            console.error('Error in adjustWindowHeight:', error);
        });
    }

    toggleViewMode() {
        this.viewMode = this.viewMode === 'insights' ? 'transcript' : 'insights';
        this.requestUpdate();
    }

    handleCopyHover(isHovering) {
        this.isHovering = isHovering;
        if (isHovering) {
            this.isAnimating = true;
        } else {
            this.isAnimating = false;
        }
        this.requestUpdate();
    }

    parseOutlineData() {
        const result = {
            currentSummary: [],
            mainTopicHeading: '',
            mainTopicBullets: []
        };
        
        if (!this.outlines || this.outlines.length === 0) {
            return result;
        }
        
        const allBullets = this.outlines.filter(item => item.startsWith('BULLET::'));
        if (allBullets.length > 0) {
            result.currentSummary.push(allBullets[0].replace('BULLET::', '').trim());
        }

        const heading = this.outlines.find(item => item.startsWith('HEADING::'));
        if (heading) {
            result.mainTopicHeading = heading.replace('HEADING::', '').trim();
        }
        
        if (allBullets.length > 1) {
            result.mainTopicBullets = allBullets
                .slice(1)
                .map(item => item.replace('BULLET::', '').trim());
        }
        
        return result;
    }


    async handleCopy() {
        if (this.copyState === 'copied') return;

        let textToCopy = '';

        if (this.viewMode === 'transcript') {
            textToCopy = this.sttMessages.map(msg => `${msg.speaker}: ${msg.text}`).join('\n');
        } else {
            const data = this.structuredData || { summary: [], topic: { header: '', bullets: [] }, actions: [] };
            let sections = [];
            
            if (data.summary && data.summary.length > 0) {
                sections.push(`Current Summary:\n${data.summary.map(s => `• ${s}`).join('\n')}`);
            }
            
            if (data.topic && data.topic.header && data.topic.bullets.length > 0) {
                sections.push(`\n${data.topic.header}:\n${data.topic.bullets.map(b => `• ${b}`).join('\n')}`);
            }
            
            if (data.actions && data.actions.length > 0) {
                sections.push(`\nActions:\n${data.actions.map(a => `▸ ${a}`).join('\n')}`);
            }

            if (data.followUps && data.followUps.length > 0) {
                sections.push(`\nFollow-Ups:\n${data.followUps.map(f => `▸ ${f}`).join('\n')}`);
            }
            
            textToCopy = sections.join('\n\n').trim();
        }

        try {
            await navigator.clipboard.writeText(textToCopy);
            console.log('Content copied to clipboard');

            this.copyState = 'copied';
            this.requestUpdate();

            if (this.copyTimeout) {
                clearTimeout(this.copyTimeout);
            }

            this.copyTimeout = setTimeout(() => {
                this.copyState = 'idle';
                this.requestUpdate();
            }, 1500);
        } catch (err) {
            console.error('Failed to copy:', err);
        }
    }

    adjustWindowHeightThrottled() {
        if (this.isThrottled) {
            return;
        }


        this.adjustWindowHeight();

        this.isThrottled = true;


        this.adjustHeightThrottle = setTimeout(() => {

            this.isThrottled = false;
        }, 16);
    }

    handleSttUpdate(event, { speaker, text, isFinal, isPartial }) {
        if (text === undefined) return;

        const container = this.shadowRoot.querySelector('.transcription-container');
        this._shouldScrollAfterUpdate = container ? (container.scrollTop + container.clientHeight >= container.scrollHeight - 10) : false;

<<<<<<< HEAD
        const lastMessage = this.sttMessages.length > 0 ? this.sttMessages[this.sttMessages.length - 1] : null;


        if (lastMessage && lastMessage.speaker === speaker && lastMessage.isPartial) {
            const updatedMessage = { ...lastMessage, text: text, isFinal: isFinal, isPartial: isPartial };
            this.sttMessages = [...this.sttMessages.slice(0, -1), updatedMessage];
        } else {
            this.sttMessages = [...this.sttMessages, { 
                id: this.messageIdCounter++, 
                speaker, 
                text, 
                isFinal,
                isPartial
            }];
        }
=======
                const findLastPartialIdx = (spk) => {
                        for (let i = this.sttMessages.length - 1; i >= 0; i--) {
                            const m = this.sttMessages[i];
                            if (m.speaker === spk && m.isPartial) return i;
                       }
                        return -1;
                    };
            
                    const newMessages = [...this.sttMessages];
                    const targetIdx = findLastPartialIdx(speaker);
            
                if (isPartial) {
                        // 진행-중 델타 → 있으면 덮어쓰기, 없으면 새 버블
                        if (targetIdx !== -1) {
                            newMessages[targetIdx] = {
                                ...newMessages[targetIdx],
                                text,
                                isPartial: true,
                                isFinal: false,
                            };
                        } else {
                            newMessages.push({
                                id: this.messageIdCounter++,
                                speaker,
                                text,
                                isPartial: true,
                                isFinal: false,
                            });
                        }
                    } else if (isFinal) {
                        // 완료 → 기존 partial을 final 로 전환, 없으면 새 버블
                        if (targetIdx !== -1) {
                            newMessages[targetIdx] = {
                                ...newMessages[targetIdx],
                                text,
                                isPartial: false,
                                isFinal: true,
                            };
                        } else {
                            newMessages.push({
                                id: this.messageIdCounter++,
                                speaker,
                                text,
                                isPartial: false,
                                isFinal: true,
                            });
                        }
                    }
            
                    this.sttMessages = newMessages;
                    // ----------  새 로직 끝 ----------
>>>>>>> 50af6b53
    }

    scrollToTranscriptionBottom() {
        setTimeout(() => {
            const container = this.shadowRoot.querySelector('.transcription-container');
            if (container) {
                container.scrollTop = container.scrollHeight;
            }
        }, 0);
    }

    async handleRequestClick(requestText) {
        console.log('🔥 Analysis request clicked:', requestText);
        
        if (window.require) {
            const { ipcRenderer } = window.require('electron');
            
            try {
                const isAskViewVisible = await ipcRenderer.invoke('is-window-visible', 'ask');
                
                if (!isAskViewVisible) {
                    await ipcRenderer.invoke('toggle-feature', 'ask');
                    await new Promise(resolve => setTimeout(resolve, 100));
                }
                
                const result = await ipcRenderer.invoke('send-question-to-ask', requestText);
                
                if (result.success) {
                    console.log('✅ Question sent to AskView successfully');
                } else {
                    console.error('❌ Failed to send question to AskView:', result.error);
                }
            } catch (error) {
                console.error('❌ Error in handleRequestClick:', error);
            }
        }
    }

    connectedCallback() {
        super.connectedCallback();
        this.startTimer();
        if (window.require) {
            const { ipcRenderer } = window.require('electron');
            ipcRenderer.on('stt-update', this.handleSttUpdate);
            ipcRenderer.on('session-state-changed', (event, { isActive }) => {
                const wasActive = this.isSessionActive;
                this.isSessionActive = isActive;
                
                if (!wasActive && isActive) {
                    this.hasCompletedRecording = false;
                }

                if (wasActive && !isActive) {
                    this.hasCompletedRecording = true;
                    
                    this.requestUpdate();
                }
            });
        }
        this._startDebugStream();
    }

    disconnectedCallback() {
        super.disconnectedCallback();
        this.stopTimer();
        
        if (this.adjustHeightThrottle) {
            clearTimeout(this.adjustHeightThrottle);
            this.adjustHeightThrottle = null;
        }
        if (this.copyTimeout) {
            clearTimeout(this.copyTimeout);
        }
        
        if (window.require) {
            const { ipcRenderer } = window.require('electron');
            ipcRenderer.removeListener('stt-update', this.handleSttUpdate);
        }

        this._stopDebugStream();
    }

    firstUpdated() {
        super.firstUpdated();
        
        setTimeout(() => this.adjustWindowHeight(), 200);
    }

    updated(changedProperties) {
        super.updated(changedProperties);

        this.renderMarkdownContent();

        if (changedProperties.has('sttMessages')) {
            if (this._shouldScrollAfterUpdate) {
                this.scrollToTranscriptionBottom();
                this._shouldScrollAfterUpdate = false; 
            }
            this.adjustWindowHeightThrottled();
        }
        
        if (changedProperties.has('viewMode')) {
            this.adjustWindowHeight();
        }
        else if (changedProperties.has('outlines') || 
                 changedProperties.has('analysisRequests') ||
                 changedProperties.has('structuredData')) {
            this.adjustWindowHeightThrottled();
        }
    }

    render() {
        const displayText = this.isHovering
            ? this.viewMode === 'transcript'
                ? 'Copy Transcript'
                : 'Copy Glass Analysis'
            : this.viewMode === 'insights'
            ? `Live insights`
            : `Glass is Listening ${this.elapsedTime}`;
    
        const data = this.structuredData || {
            summary: [],
            topic: { header: '', bullets: [] },
            actions: []
        };

        const getSpeakerClass = (speaker) => {
            return speaker.toLowerCase() === 'me' ? 'me' : 'them';
        };
    
        return html`
            <div class="assistant-container">
                <div class="top-bar">
                    <div class="bar-left-text">
                        <span class="bar-left-text-content ${this.isAnimating ? 'slide-in' : ''}">${displayText}</span>
                    </div>
                    <div class="bar-controls">
                        <button class="toggle-button" @click=${this.toggleViewMode}>
                            ${this.viewMode === 'insights'
                                ? html`
                                      <svg width="12" height="12" viewBox="0 0 24 24" fill="none" stroke="currentColor" stroke-width="2">
                                          <path d="M2 12s3-7 10-7 10 7 10 7-3 7-10 7-10-7-10-7z" />
                                          <circle cx="12" cy="12" r="3" />
                                      </svg>
                                      <span>Show Transcript</span>
                                  `
                                : html`
                                      <svg width="8" height="8" viewBox="0 0 24 24" fill="none" stroke="currentColor" stroke-width="2">
                                          <path d="M9 11l3 3L22 4" />
                                          <path d="M22 12v7a2 2 0 01-2 2H4a2 2 0 01-2-2V5a2 2 0 012-2h11" />
                                      </svg>
                                      <span>Show Insights</span>
                                  `}
                        </button>
                        <button
                            class="copy-button ${this.copyState === 'copied' ? 'copied' : ''}"
                            @click=${this.handleCopy}
                            @mouseenter=${() => this.handleCopyHover(true)}
                            @mouseleave=${() => this.handleCopyHover(false)}
                        >
                            <svg class="copy-icon" width="14" height="14" viewBox="0 0 24 24" fill="none" stroke="currentColor" stroke-width="2">
                                <rect x="9" y="9" width="13" height="13" rx="2" ry="2" />
                                <path d="M5 15H4a2 2 0 01-2-2V4a2 2 0 012-2h9a2 2 0 012 2v1" />
                            </svg>
                            <svg class="check-icon" width="16" height="16" viewBox="0 0 24 24" fill="none" stroke="currentColor" stroke-width="2.5">
                                 <path d="M20 6L9 17l-5-5"/>
                            </svg>
                        </button>
                    </div>
                </div>
    
                <div class="transcription-container ${this.viewMode !== 'transcript' ? 'hidden' : ''}">
                    ${this.sttMessages.map(msg => html` <div class="stt-message ${getSpeakerClass(msg.speaker)}">${msg.text}</div> `)}
                </div>
    
               <div class="insights-container ${this.viewMode !== 'insights' ? 'hidden' : ''}">
                <h4>Current Summary</h4>
                ${data.summary.length > 0 ? 
                    data.summary.slice(0, 5).map((bullet, index) => html`
                        <div
                            class="markdown-content"
                            data-markdown-id="summary-${index}"
                            data-original-text="${bullet}"
                            @click=${() => this.handleMarkdownClick(bullet)}
                        >
                            ${bullet}
                        </div>
                    `) : html`
                        <div class="request-item">
                            No content yet...
                        </div>
                    `
                }
                
                ${data.topic.header ? html`
                    <h4>${data.topic.header}</h4>
                    ${data.topic.bullets.slice(0, 3).map((bullet, index) => html`
                        <div
                            class="markdown-content"
                            data-markdown-id="topic-${index}"
                            data-original-text="${bullet}"
                            @click=${() => this.handleMarkdownClick(bullet)}
                        >
                            ${bullet}
                        </div>
                    `)}
                ` : ''}
                
                ${data.actions.length > 0 ? html`
                    <h4>Actions</h4>
                    ${data.actions.slice(0, 5).map((action, index) => html`
                        <div
                            class="markdown-content"
                            data-markdown-id="action-${index}"
                            data-original-text="${action}"
                            @click=${() => this.handleMarkdownClick(action)}
                        >
                            ${action}
                        </div>
                    `)}
                ` : ''}

                ${this.hasCompletedRecording && data.followUps && data.followUps.length > 0 ? html`
                    <h4>Follow-Ups</h4>
                    ${data.followUps.map((followUp, index) => html`
                        <div
                            class="markdown-content"
                            data-markdown-id="followup-${index}"
                            data-original-text="${followUp}"
                            @click=${() => this.handleMarkdownClick(followUp)}
                        >
                            ${followUp}
                        </div>
                    `)}
                ` : ''}
            </div>
        </div>
        `;
    }
}

customElements.define('assistant-view', AssistantView);<|MERGE_RESOLUTION|>--- conflicted
+++ resolved
@@ -795,23 +795,6 @@
         const container = this.shadowRoot.querySelector('.transcription-container');
         this._shouldScrollAfterUpdate = container ? (container.scrollTop + container.clientHeight >= container.scrollHeight - 10) : false;
 
-<<<<<<< HEAD
-        const lastMessage = this.sttMessages.length > 0 ? this.sttMessages[this.sttMessages.length - 1] : null;
-
-
-        if (lastMessage && lastMessage.speaker === speaker && lastMessage.isPartial) {
-            const updatedMessage = { ...lastMessage, text: text, isFinal: isFinal, isPartial: isPartial };
-            this.sttMessages = [...this.sttMessages.slice(0, -1), updatedMessage];
-        } else {
-            this.sttMessages = [...this.sttMessages, { 
-                id: this.messageIdCounter++, 
-                speaker, 
-                text, 
-                isFinal,
-                isPartial
-            }];
-        }
-=======
                 const findLastPartialIdx = (spk) => {
                         for (let i = this.sttMessages.length - 1; i >= 0; i--) {
                             const m = this.sttMessages[i];
@@ -824,7 +807,6 @@
                     const targetIdx = findLastPartialIdx(speaker);
             
                 if (isPartial) {
-                        // 진행-중 델타 → 있으면 덮어쓰기, 없으면 새 버블
                         if (targetIdx !== -1) {
                             newMessages[targetIdx] = {
                                 ...newMessages[targetIdx],
@@ -842,7 +824,6 @@
                             });
                         }
                     } else if (isFinal) {
-                        // 완료 → 기존 partial을 final 로 전환, 없으면 새 버블
                         if (targetIdx !== -1) {
                             newMessages[targetIdx] = {
                                 ...newMessages[targetIdx],
@@ -862,8 +843,7 @@
                     }
             
                     this.sttMessages = newMessages;
-                    // ----------  새 로직 끝 ----------
->>>>>>> 50af6b53
+
     }
 
     scrollToTranscriptionBottom() {
