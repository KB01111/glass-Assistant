--- conflicted
+++ resolved
@@ -934,6 +934,9 @@
 
             responseContainer.innerHTML = `<p>${basicHtml}</p>`;
         }
+
+        // 🚀 After updating content, recalculate window height
+        this.adjustWindowHeightThrottled();
     }
 
     clearResponseContent() {
@@ -1251,22 +1254,14 @@
 
     updated(changedProperties) {
         super.updated(changedProperties);
-<<<<<<< HEAD
-        if (changedProperties.has('currentResponse') ||
-            changedProperties.has('streamedResponse') ||
-            changedProperties.has('isLibrariesLoaded')) {
-            this.updateResponseContent();
-            this.adjustWindowHeightThrottled();
-        }
-
-        if (changedProperties.has('showTextInput') || changedProperties.has('isLoading')) {
-            this.adjustWindowHeightThrottled();
-=======
         // ✨ lit-element의 리렌더링에 맡기고, 명시적인 호출은 핸들러에서 처리합니다.
         // 또는 필요한 경우 renderContent()를 호출할 수 있습니다.
         if (changedProperties.has('isLoading')) {
             this.renderContent();
->>>>>>> deab2d4a
+        }
+
+        if (changedProperties.has('showTextInput') || changedProperties.has('isLoading')) {
+            this.adjustWindowHeightThrottled();
         }
     }
 
