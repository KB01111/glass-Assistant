--- conflicted
+++ resolved
@@ -1475,20 +1475,9 @@
                 }
             })();
         }
-<<<<<<< HEAD
         
         // If the user logged out, also hide the settings window
         if (!user && previousUser) { // ADDED: Only trigger on actual state change from logged in to logged out
-=======
-
-        windowPool.forEach(win => {
-            if (win && !win.isDestroyed()) {
-                win.webContents.send('firebase-user-updated', user);
-            }
-        });
-
-        if (!user) {
->>>>>>> 4d0d0d6e
             console.log('[WindowManager] User logged out, clearing API key and notifying renderers');
             
             setApiKey(null)
